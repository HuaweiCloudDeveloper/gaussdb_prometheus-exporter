--- conflicted
+++ resolved
@@ -24,16 +24,8 @@
 certificates are included, if you need to use SSL you should either bind-mount 
 `/etc/ssl/certs/ca-certificates.crt` or derive a new image containing them.
 
-<<<<<<< HEAD
-    make
-    export DATA_SOURCE_NAME="postgres://postgres:password@localhost/?sslmode=disable"
-    ./postgres_exporter <flags>
-=======
 ### Vendoring
 Package vendoring is handled with [`govendor`](https://github.com/kardianos/govendor)
->>>>>>> 054d825c
-
-See the [github.com/lib/pq](http://github.com/lib/pq) module for other ways to format the connection string.
 
 ### Flags
 
@@ -51,6 +43,8 @@
 
     sudo -u postgres DATA_SOURCE_NAME="user=postgres host=/var/run/postgresql/ sslmode=disable" postgres_exporter
 
+See the [github.com/lib/pq](http://github.com/lib/pq) module for other ways to format the connection string.
+
 ### Adding new metrics
 
 The exporter will attempt to dynamically export additional metrics if they are added in the
@@ -63,7 +57,6 @@
     column, ctype, description = l.split('\t')
     print """"{0}" : {{ prometheus.CounterValue, prometheus.NewDesc("pg_stat_database_{0}", "{2}", nil, nil) }}, """.format(column.strip(), ctype, description.strip())
 ```
-<<<<<<< HEAD
 Adjust the value of the resultant prometheus value type appropriately. This helps build
 rich self-documenting metrics for the exporter.
 
@@ -104,8 +97,4 @@
 
 GRANT SELECT ON postgres_exporter.pg_stat_replication TO postgres_exporter;
 GRANT SELECT ON postgres_exporter.pg_stat_activity TO postgres_exporter;
-```
-=======
-Adjust the value of the resultant prometheus value type appropriately. This 
-helps build rich self-documenting metrics for the exporter.
->>>>>>> 054d825c
+```